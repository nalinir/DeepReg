--- conflicted
+++ resolved
@@ -17,13 +17,6 @@
 - Added CMIC seminar where DeepReg was introduced to the project README.md.
 - Added deepreg_download entry point to access non-release folders required for Quick
   Start.
-- Improved demo configurations with the updated pre-trained models for:
-  grouped_mask_prostate_longitudinal, paried_mrus_prostate, unpaired_us_prostate_cv,
-<<<<<<< HEAD
-  grouped_mr_heart, unpaired_ct_lung.
-=======
-  grouped_mr_heart, paired_ct_lung.
->>>>>>> 17488ce3
 
 ### Changed
 
@@ -33,6 +26,9 @@
 - Simplified configuration for backbone models.
 - Simplified contributing documentation.
 - Uniform kernel size for LNCC loss.
+- Improved demo configurations with the updated pre-trained models for:
+  grouped_mask_prostate_longitudinal, paried_mrus_prostate, unpaired_us_prostate_cv,
+  grouped_mr_heart, unpaired_ct_lung, paired_ct_lung.
 
 ### Fixed
 
