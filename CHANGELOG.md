--- conflicted
+++ resolved
@@ -17,10 +17,7 @@
 
 ### Changed
 
-<<<<<<< HEAD
 - Changed distribute strategy to default for <= 1 GPU.
-=======
->>>>>>> 92b59c78
 - Migrated from Travis-CI to GitHub Actions.
 - Simplified configuration for backbone models.
 - Simplified contributing documentation.
