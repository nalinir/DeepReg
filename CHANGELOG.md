--- conflicted
+++ resolved
@@ -26,13 +26,10 @@
 
 - Updated TensorFlow version to 2.3.1.
 - Updated the pre-trained models in MR brain demo.
-<<<<<<< HEAD
-- Updated the instructions for all demos.
-=======
 - Updated instruction on Conda environment creation.
 - Updated documentation regarding pre-commit and unit-testing.
->>>>>>> 38caa466
 - Updated the issue and pull-request templates.
+- Updated the instructions for all demos.
 - Updated pre-commit hooks version.
 - Updated JOSS paper to address reviewers' comments.
 
