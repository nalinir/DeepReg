# Change Log

All notable changes to this project will be documented in this file. It's a team effort
to make them as straightforward as possible.

The format is based on [Keep a Changelog](http://keepachangelog.com/) and this project
adheres to [Semantic Versioning](http://semver.org/).

## [1.0.0-rc1] - In Progress

Release comment: refactoring of models means that old checkpoint files are no longer
compatible with the updates.

### Added

- Added example for using custom loss.
- Added tests on Mac OS.
- Added tests for python 3.6 and 3.7.
- Added support to custom layer channels in U-Net.
- Added support to multiple loss functions for each loss type: "image", "label" and
  "regularization".
- Added LNCC computation using separable 1-D filters for all kernels available

### Changed

<<<<<<< HEAD
- Renamed `neg_weight` to `background_weight`.
=======
- Renamed `log_dir` to `exp_name` and `log_root` to `log_dir` respectively.
>>>>>>> 4e0e35fc
- Uniformed local-net, global-net, u-net under a single u-net structure.
- Simplified custom layer definitions.
- Removed multiple unnecessary custom layers and use tf.keras.layers whenever possible.
- Refactored BSplines interpolation independently of the backbone network and available
  only for DDF and DVF models.

### Fixed

- Removed loss weight checks to be more robust.
- Fixed import error under python 3.6.
- Fixed the residual module in local net architecture, compatible for previous
  checkpoints.
- Broken link in README to seminar video.

## [0.1.2] - 2021-01-31

Release comment: This is mainly a bugfix release, although some of the tasks in
1.0.0-rc1 have been included in this release, with or without public-facing
accessibility (see details below).

### Added

- Added global NCC loss
- Added the docs on registry for backbone models.
- Added backward compatible config parser.
- Added tests so that test coverage is 100%.
- Added config file docs with details on how new config works.
- Added DDF data augmentation.
- Added the registry for backbone models and losses.
- Added pylint with partial check (C0103,C0301,R1725,W0107,W9012,W9015) to CI.
- Added badges for code quality and maintainability.
- Added additional links (CoC, PyPI) and information (contributing, citing) to project
  README.md.
- Added CMIC seminar where DeepReg was introduced to the project README.md.
- Added deepreg_download entry point to access non-release folders required for Quick
  Start.

### Changed

- Refactored optimizer configuration.
- Refactored affine transform data augmentation.
- Modified the implementation of resampler to support zero boundary condition.
- Refactored loss functions into classes.
- Use CheckpointManager callback for saving and support training restore.
- Changed distribute strategy to default for <= 1 GPU.
- Migrated from Travis-CI to GitHub Actions.
- Simplified configuration for backbone models and losses.
- Simplified contributing documentation.
- Uniform kernel size for LNCC loss.
- Improved demo configurations with the updated pre-trained models for:
  grouped_mask_prostate_longitudinal, paried_mrus_prostate, unpaired_us_prostate_cv,
  grouped_mr_heart, unpaired_ct_lung, paired_ct_lung.

### Fixed

- Fixed several dead links in the documentation.
- Fixed a bug due to typo when image loss weight is zero, label loss is not applied.
- Fixed warp CLI tool by saving outputs in Nifti1 format.
- Fixed optimiser storage and loading from checkpoints.
- Fixed bias initialization for theta in GlobalNet.
- Removed invalid `first` argument in DataLoader for sample_index generator.
- Fixed build error when downloading data from the private repository.
- Fixed the typo for CLI tools in documents.

## [0.1.0] - 2020-11-02

### Added

- Added option to change the kernel size and type for LNCC image similarity loss.
- Added visualization tool for generating gifs from model outputs.
- Added the max_epochs argument for training to overwrite configuration.
- Added the log_root argument for training and prediction to customize the log file
  location.
- Added more meaningful error messages for data loading.
- Added integration tests for all demos.
- Added environment.yml file for Conda environment creation.
- Added Dockerfile.
- Added the documentation about using UCL cluster with DeepReg.

### Changed

- Updated TensorFlow version to 2.3.1.
- Updated the pre-trained models in MR brain demo.
- Updated instruction on Conda environment creation.
- Updated the documentation regarding pre-commit and unit-testing.
- Updated the issue and pull-request templates.
- Updated the instructions for all demos.
- Updated pre-commit hooks version.
- Updated JOSS paper to address reviewers' comments.
- Migrated from travis-ci.org to travis-ci.com.

### Fixed

- Fixed prediction error when number of samples cannot be divided by batch size exactly.
- Fixed division by zero handling in multiple image/label losses.
- Fixed tensor comparison in unit tests and impacted tests.
- Removed normalization of DDF/DVF when saving in Nifti formats.
- Fixed invalid link in the quick start page.

## [0.1.0b1] - 2020-09-01

Initial beta release.<|MERGE_RESOLUTION|>--- conflicted
+++ resolved
@@ -23,11 +23,8 @@
 
 ### Changed
 
-<<<<<<< HEAD
 - Renamed `neg_weight` to `background_weight`.
-=======
 - Renamed `log_dir` to `exp_name` and `log_root` to `log_dir` respectively.
->>>>>>> 4e0e35fc
 - Uniformed local-net, global-net, u-net under a single u-net structure.
 - Simplified custom layer definitions.
 - Removed multiple unnecessary custom layers and use tf.keras.layers whenever possible.
