# Change Log

All notable changes to this project will be documented in this file. It's a team effort
to make them as straightforward as possible.

The format is based on [Keep a Changelog](http://keepachangelog.com/) and this project
adheres to [Semantic Versioning](http://semver.org/).

## [0.1.1] - In Progress

### Added

- Added DDF data augmentation.
- Added the registry for backbone models and losses.
- Added pylint with partial check (C0103,C0301,R1725,W0107,W9012,W9015) to CI.
- Added badges for code quality and maintainability.
- Added additional links (CoC, PyPI) and information (contributing, citing) to project
  README.md.
- Added CMIC seminar where DeepReg was introduced to the project README.md.
- Added deepreg_download entry point to access non-release folders required for Quick
  Start.

### Changed

<<<<<<< HEAD
- Modified the implementation of resampler to support zero boundary condition.
=======
- Refactored affine transform data augmentation.
>>>>>>> e0a3fd7a
- Refactored loss functions into classes.
- Use CheckpointManager callback for saving and support training restore.
- Changed distribute strategy to default for <= 1 GPU.
- Migrated from Travis-CI to GitHub Actions.
- Simplified configuration for backbone models and losses.
- Simplified contributing documentation.
- Uniform kernel size for LNCC loss.
- Improved demo configurations with the updated pre-trained models for:
  grouped_mask_prostate_longitudinal, paried_mrus_prostate, unpaired_us_prostate_cv,
  grouped_mr_heart, unpaired_ct_lung, paired_ct_lung.

### Fixed

- Fixed warp CLI tool by saving outputs in Nifti1 format.
- Fixed optimiser storage and loading from checkpoints.
- Fixed bias initialization for theta in GlobalNet.
- Removed invalid `first` argument in DataLoader for sample_index generator.
- Fixed build error when downloading data from the private repository.
- Fixed the typo for CLI tools in documents.

## [0.1.0] - 2020-11-02

### Added

- Added option to change the kernel size and type for LNCC image similarity loss.
- Added visualization tool for generating gifs from model outputs.
- Added the max_epochs argument for training to overwrite configuration.
- Added the log_root argument for training and prediction to customize the log file
  location.
- Added more meaningful error messages for data loading.
- Added integration tests for all demos.
- Added environment.yml file for Conda environment creation.
- Added Dockerfile.
- Added the documentation about using UCL cluster with DeepReg.

### Changed

- Updated TensorFlow version to 2.3.1.
- Updated the pre-trained models in MR brain demo.
- Updated instruction on Conda environment creation.
- Updated the documentation regarding pre-commit and unit-testing.
- Updated the issue and pull-request templates.
- Updated the instructions for all demos.
- Updated pre-commit hooks version.
- Updated JOSS paper to address reviewers' comments.
- Migrated from travis-ci.org to travis-ci.com.

### Fixed

- Fixed prediction error when number of samples cannot be divided by batch size exactly.
- Fixed division by zero handling in multiple image/label losses.
- Fixed tensor comparison in unit tests and impacted tests.
- Removed normalization of DDF/DVF when saving in Nifti formats.
- Fixed invalid link in the quick start page.

## [0.1.0b1] - 2020-09-01

Initial beta release.<|MERGE_RESOLUTION|>--- conflicted
+++ resolved
@@ -22,11 +22,8 @@
 
 ### Changed
 
-<<<<<<< HEAD
+- Refactored affine transform data augmentation.
 - Modified the implementation of resampler to support zero boundary condition.
-=======
-- Refactored affine transform data augmentation.
->>>>>>> e0a3fd7a
 - Refactored loss functions into classes.
 - Use CheckpointManager callback for saving and support training restore.
 - Changed distribute strategy to default for <= 1 GPU.
