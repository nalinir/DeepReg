import pytest

from deepreg.registry import BACKBONE_CLASS, LOSS_CLASS, REGISTRY


class TestRegistry:
    @pytest.fixture()
    def reg(self):
        return REGISTRY.copy()

    @pytest.mark.parametrize(
        "category,key,err_msg",
        [
            ("unknown_category", "key", "Unknown category"),
            (BACKBONE_CLASS, "unet", "has been registered"),
        ],
    )
    def test_register_err(self, category, key, err_msg, reg):
        with pytest.raises(ValueError) as err_info:
            reg.register(category=category, name=key, cls=0)
        assert err_msg in str(err_info.value)

    @pytest.mark.parametrize(
        "category,key,force",
        [
            (BACKBONE_CLASS, "unet", True),
            (BACKBONE_CLASS, "vnet", False),
            (LOSS_CLASS, "dice", True),
            (LOSS_CLASS, "Dice", False),
        ],
    )
    def test_register(self, category, key, force, reg):
        value = 0
        reg.register(category=category, name=key, cls=value, force=force)
        assert reg._dict[(category, key)] == value
        assert reg.get(category, key) == value

    @pytest.mark.parametrize(
        "category,key",
        [
            (BACKBONE_CLASS, "unet"),
            (LOSS_CLASS, "dice"),
        ],
    )
    def test_get_backbone(self, category, key, reg):
        # no error means the unet has been registered
        _ = reg.get(category, key)

    def test_get_err(self, reg):
        with pytest.raises(ValueError) as err_info:
            reg.get(BACKBONE_CLASS, "wrong_key")
        assert "has not been registered" in str(err_info.value)

<<<<<<< HEAD
    def test_backbone(self):
        registry = Registry()
        key = "new_backbone"
        value = 0
        registry.register_backbone(key, value)
        got = registry.get_backbone(key)
        assert got == value

    def test_data_augmentation(self):
        registry = Registry()
        key = "new_data_augmentation"
        value = 0
        registry.register_da(key, value)
        got = registry.get_da(key)
        assert got == value
=======
    @pytest.mark.parametrize(
        "category,config,err_msg",
        [
            (BACKBONE_CLASS, [], "config must be a dict"),
            (BACKBONE_CLASS, {}, "`config` must contain the key `name`"),
            (
                BACKBONE_CLASS,
                {"name": "unet"},
                "Configuration is not compatible for Class",
            ),
        ],
    )
    def test_build_from_config_err(self, category, config, err_msg, reg):
        with pytest.raises(ValueError) as err_info:
            reg.build_from_config(category=category, config=config)
        assert err_msg in str(err_info.value)

    @pytest.mark.parametrize(
        "category,config",
        [
            (
                BACKBONE_CLASS,
                dict(
                    name="unet",
                    image_size=[1, 2, 3],
                    out_channels=3,
                    num_channel_initial=3,
                    depth=5,
                    out_kernel_initializer="he_normal",
                    out_activation="softmax",
                ),
            ),
            (LOSS_CLASS, dict(name="dice")),
        ],
    )
    def test_build_from_config(self, category, config, reg):
        _ = reg.build_from_config(category=category, config=config)
>>>>>>> 2be39db2
<|MERGE_RESOLUTION|>--- conflicted
+++ resolved
@@ -51,23 +51,6 @@
             reg.get(BACKBONE_CLASS, "wrong_key")
         assert "has not been registered" in str(err_info.value)
 
-<<<<<<< HEAD
-    def test_backbone(self):
-        registry = Registry()
-        key = "new_backbone"
-        value = 0
-        registry.register_backbone(key, value)
-        got = registry.get_backbone(key)
-        assert got == value
-
-    def test_data_augmentation(self):
-        registry = Registry()
-        key = "new_data_augmentation"
-        value = 0
-        registry.register_da(key, value)
-        got = registry.get_da(key)
-        assert got == value
-=======
     @pytest.mark.parametrize(
         "category,config,err_msg",
         [
@@ -104,5 +87,4 @@
         ],
     )
     def test_build_from_config(self, category, config, reg):
-        _ = reg.build_from_config(category=category, config=config)
->>>>>>> 2be39db2
+        _ = reg.build_from_config(category=category, config=config)