--- conflicted
+++ resolved
@@ -25,13 +25,8 @@
     into get_optimizer function
     """
     dict_config = {"name": "adam", "adam": {}}
-<<<<<<< HEAD
-    opt_get = optimizer.build_optimizer(dict_config)
-    assert isinstance(opt_get, tensorflow.python.keras.optimizer_v2.adam.Adam)
-=======
     opt_get = optimizer.get_optimizer(dict_config)
     assert isinstance(opt_get, tf.keras.optimizers.Adam)
->>>>>>> c61093fe
 
 
 def test_get_optimizer_sgd():
@@ -41,15 +36,8 @@
     into get_optimizer function
     """
     dict_config = {"name": "sgd", "sgd": {}}
-<<<<<<< HEAD
-    opt_get = optimizer.build_optimizer(dict_config)
-    assert isinstance(
-        opt_get, tensorflow.python.keras.optimizer_v2.gradient_descent.SGD
-    )
-=======
     opt_get = optimizer.get_optimizer(dict_config)
     assert isinstance(opt_get, tf.keras.optimizers.SGD)
->>>>>>> c61093fe
 
 
 def test_get_optimizer_rms():
@@ -59,13 +47,8 @@
     into get_optimizer function
     """
     dict_config = {"name": "rms", "rms": {}}
-<<<<<<< HEAD
-    opt_get = optimizer.build_optimizer(dict_config)
-    assert isinstance(opt_get, tensorflow.python.keras.optimizer_v2.rmsprop.RMSprop)
-=======
     opt_get = optimizer.get_optimizer(dict_config)
     assert isinstance(opt_get, tf.keras.optimizers.RMSprop)
->>>>>>> c61093fe
 
 
 def test_get_optimizer_error():
