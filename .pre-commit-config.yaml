repos:
  - repo: https://github.com/pre-commit/pre-commit-hooks
    rev: v3.4.0
    hooks:
<<<<<<< HEAD
      - id: check-ast # Simply check whether the files parse as valid python
      - id: check-case-conflict # Check for files that would conflict in case-insensitive filesystems
      - id: check-builtin-literals # Require literal syntax when initializing empty or zero Python builtin types
      - id: check-docstring-first # Check a common error of defining a docstring after code
      - id: check-merge-conflict # Check for files that contain merge conflict strings
      - id: check-yaml # Check yaml files
      - id: check-vcs-permalinks # Ensure that links to vcs websites are permalinks
      - id: debug-statements # Check for debugger imports and py37+ `breakpoint()` calls in python source
      - id: detect-private-key # Detect the presence of private keys
      - id: end-of-file-fixer # Ensure that a file is either empty, or ends with one newline
      - id: mixed-line-ending # Replace or checks mixed line ending
      - id: trailing-whitespace # This hook trims trailing whitespace
      - id: file-contents-sorter # Sort the lines in specified files
=======
      - id: check-yaml
      - id: end-of-file-fixer
      - id: requirements-txt-fixer
      - id: trailing-whitespace
>>>>>>> 96df17a0
  - repo: https://github.com/asottile/seed-isort-config
    rev: v2.2.0
    hooks:
      - id: seed-isort-config
  - repo: https://github.com/timothycrosley/isort
    rev: 5.7.0
    hooks:
      - id: isort
  - repo: https://github.com/psf/black
    rev: 20.8b1
    hooks:
      - id: black
        language_version: python3.7
  - repo: https://github.com/pre-commit/mirrors-mypy
    rev: v0.812
    hooks:
      - id: mypy
  - repo: https://github.com/pre-commit/mirrors-prettier
    rev: v2.2.1
    hooks:
      - id: prettier
  - repo: https://gitlab.com/pycqa/flake8
    rev: 3.8.4
    hooks:
      - id: flake8
#  - repo: https://github.com/pycqa/pydocstyle
#    rev: 5.1.1 # pick a git hash / tag to point to
#    hooks:
#      - id: pydocstyle<|MERGE_RESOLUTION|>--- conflicted
+++ resolved
@@ -2,7 +2,6 @@
   - repo: https://github.com/pre-commit/pre-commit-hooks
     rev: v3.4.0
     hooks:
-<<<<<<< HEAD
       - id: check-ast # Simply check whether the files parse as valid python
       - id: check-case-conflict # Check for files that would conflict in case-insensitive filesystems
       - id: check-builtin-literals # Require literal syntax when initializing empty or zero Python builtin types
@@ -15,13 +14,6 @@
       - id: end-of-file-fixer # Ensure that a file is either empty, or ends with one newline
       - id: mixed-line-ending # Replace or checks mixed line ending
       - id: trailing-whitespace # This hook trims trailing whitespace
-      - id: file-contents-sorter # Sort the lines in specified files
-=======
-      - id: check-yaml
-      - id: end-of-file-fixer
-      - id: requirements-txt-fixer
-      - id: trailing-whitespace
->>>>>>> 96df17a0
   - repo: https://github.com/asottile/seed-isort-config
     rev: v2.2.0
     hooks:
