--- conflicted
+++ resolved
@@ -61,13 +61,9 @@
         name: str = "GlobalMutualInformation",
     ):
         """
-<<<<<<< HEAD
         Init.
 
-        :param num_bins: number of bins for intensity
-=======
         :param num_bins: number of bins for intensity, the default value is empirical.
->>>>>>> 7c22a30e
         :param sigma_ratio: a hyper param for gaussian function
         :param reduction: using AUTO reduction,
             calling the loss like `loss(y_true, y_pred)` will return a scalar tensor.
@@ -133,11 +129,7 @@
 
     def get_config(self):
         """Return the config dictionary for recreating this class."""
-<<<<<<< HEAD
         config = super().get_config()
-=======
-        config = super(GlobalMutualInformation, self).get_config()
->>>>>>> 7c22a30e
         config["num_bins"] = self.num_bins
         config["sigma_ratio"] = self.sigma_ratio
         return config
@@ -152,39 +144,26 @@
     kernel_size: int, input_channel: int
 ) -> (tf.Tensor, tf.Tensor):
     """
-<<<<<<< HEAD
     Return a rectangular kernel for LocalNormalizedCrossCorrelation.
 
-    :param kernel_size: size of the kernel
-=======
     :param kernel_size: size of the kernel for convolution.
->>>>>>> 7c22a30e
     :param input_channel: number of channels for input
     :return:
         - filters, of shape (kernel_size, kernel_size, kernel_size, ch, 1)
         - kernel_vol, scalar
     """
     filters = tf.ones(shape=(kernel_size, kernel_size, kernel_size, input_channel, 1))
-<<<<<<< HEAD
     kernel_vol = kernel_size ** 3
     return filters, tf.constant(kernel_vol)
-=======
-    kernel_vol = tf.cast(kernel_size ** 3, dtype=filters.dtype)
-    return filters, kernel_vol
->>>>>>> 7c22a30e
 
 
 def build_triangular_kernel(
     kernel_size: int, input_channel: int
 ) -> (tf.Tensor, tf.Tensor):
     """
-<<<<<<< HEAD
     Return a triangular kernel for LocalNormalizedCrossCorrelation.
 
-    :param kernel_size: size of the kernel
-=======
     :param kernel_size: size of the kernel for convolution.
->>>>>>> 7c22a30e
     :param input_channel: number of channels for input
     :return:
         - filters, of shape (kernel_size-1, kernel_size-1, kernel_size-1, ch, 1)
@@ -216,13 +195,9 @@
     kernel_size: int, input_channel: int
 ) -> (tf.Tensor, tf.Tensor):
     """
-<<<<<<< HEAD
     Return a Gaussian kernel for LocalNormalizedCrossCorrelation.
 
-    :param kernel_size: size of the kernel
-=======
     :param kernel_size: size of the kernel for convolution.
->>>>>>> 7c22a30e
     :param input_channel: number of channels for input
     :return:
         - filters, of shape (kernel_size, kernel_size, kernel_size, ch, 1)
@@ -357,11 +332,7 @@
 
     def get_config(self):
         """Return the config dictionary for recreating this class."""
-<<<<<<< HEAD
         config = super().get_config()
-=======
-        config = super(LocalNormalizedCrossCorrelation, self).get_config()
->>>>>>> 7c22a30e
         config["kernel_size"] = self.kernel_size
         config["kernel_type"] = self.kernel_type
         return config
