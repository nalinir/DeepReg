--- conflicted
+++ resolved
@@ -1,12 +1,7 @@
 import tensorflow as tf
 
-<<<<<<< HEAD
-import deepreg.model.layer_util as layer_util
-from deepreg.model.network.util import build_backbone, build_inputs
-=======
 from deepreg.model import layer as layer
 from deepreg.model.network.util import add_label_loss, build_backbone, build_inputs
->>>>>>> 97a18e0b
 
 
 def conditional_forward(
@@ -86,34 +81,13 @@
     :return: the built tf.keras.Model
     """
     # inputs
-<<<<<<< HEAD
-    moving_image, fixed_image, moving_label, indices = build_inputs(
-=======
     (moving_image, fixed_image, moving_label, fixed_label, indices) = build_inputs(
->>>>>>> 97a18e0b
         moving_image_size=moving_image_size,
         fixed_image_size=fixed_image_size,
         index_size=index_size,
         batch_size=batch_size,
-<<<<<<< HEAD
-        labeled=True,  # for conditional network, data must be labeled
-    )
-    backbone_input = tf.concat(
-        [
-            layer_util.resize3d(
-                image=tf.expand_dims(moving_image, axis=4), size=fixed_image_size
-            ),
-            tf.expand_dims(fixed_image, axis=4),
-            layer_util.resize3d(
-                image=tf.expand_dims(moving_label, axis=4), size=fixed_image_size
-            ),
-        ],
-        axis=4,
-    )  # [batch, f_dim1, f_dim2, f_dim3, 3]
-=======
         labeled=labeled,
     )
->>>>>>> 97a18e0b
 
     # backbone
     backbone = build_backbone(
