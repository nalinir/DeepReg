import tensorflow as tf

from deepreg.model import layer, layer_util
from deepreg.model.network.util import (
    add_ddf_loss,
    add_image_loss,
    add_label_loss,
    build_backbone,
    build_inputs,
)


def ddf_dvf_forward(
    backbone: tf.keras.Model,
    moving_image: tf.Tensor,
    fixed_image: tf.Tensor,
    moving_label: (tf.Tensor, None),
    moving_image_size: tuple,
    fixed_image_size: tuple,
    output_model: (str, None),
) -> [(tf.Tensor, None), tf.Tensor, tf.Tensor, (tf.Tensor, None), tf.Tensor]:
    """
    Perform the network forward pass.

    :param backbone: model architecture object, e.g. model.backbone.local_net
    :param moving_image: tensor of shape (batch, m_dim1, m_dim2, m_dim3)
    :param fixed_image:  tensor of shape (batch, f_dim1, f_dim2, f_dim3)
    :param moving_label: tensor of shape (batch, m_dim1, m_dim2, m_dim3) or None
    :param moving_image_size: tuple like (m_dim1, m_dim2, m_dim3)
    :param fixed_image_size: tuple like (f_dim1, f_dim2, f_dim3)
    :param output_model: str or None, selects the deformation field parametrization ['dvf', 'bsplines', None (default)]
    :return: (dvf, ddf, pred_fixed_image, pred_fixed_label, fixed_grid), where
      - dvf is the dense velocity field of shape (batch, f_dim1, f_dim2, f_dim3, 3)
      - ddf is the dense displacement field of shape (batch, f_dim1, f_dim2, f_dim3, 3)
      - pred_fixed_image is the predicted (warped) moving image of shape (batch, f_dim1, f_dim2, f_dim3)
      - pred_fixed_label is the predicted (warped) moving label of shape (batch, f_dim1, f_dim2, f_dim3)
      - fixed_grid is the grid of shape(f_dim1, f_dim2, f_dim3, 3)
    """

    # expand dims
    # need to be squeezed later for warping
    moving_image = tf.expand_dims(
        moving_image, axis=4
    )  # (batch, m_dim1, m_dim2, m_dim3, 1)
    fixed_image = tf.expand_dims(
        fixed_image, axis=4
    )  # (batch, f_dim1, f_dim2, f_dim3, 1)

    # adjust moving image
    moving_image = layer_util.resize3d(
        image=moving_image, size=fixed_image_size
    )  # (batch, f_dim1, f_dim2, f_dim3, 1)

    # ddf, dvf
    inputs = tf.concat(
        [moving_image, fixed_image], axis=4
    )  # (batch, f_dim1, f_dim2, f_dim3, 2)
    backbone_out = backbone(inputs=inputs)  # (batch, f_dim1, f_dim2, f_dim3, 3)
    if output_model["name"] == "dvf":
        if output_model["control_points"] is None:
            dvf = backbone_out  # (batch, f_dim1, f_dim2, f_dim3, 3)
        else:
            dvf = layer.BSplines3DTransform(
                backbone_out, cp_spacing=output_model["control_points"]
            )

        ddf = layer.IntDVF(fixed_image_size=fixed_image_size)(
            dvf
        )  # (batch, f_dim1, f_dim2, f_dim3, 3)

    elif output_model["name"] == "bsplines":
        dvf = None

    else:
        dvf = None
        if output_model["control_points"] is None:
            ddf = backbone_out  # (batch, f_dim1, f_dim2, f_dim3, 3)

        else:
            ddf = layer.BSplines3DTransform(
                backbone_out, cp_spacing=output_model["control_points"]
            )

    # prediction, (batch, f_dim1, f_dim2, f_dim3)
    warping = layer.Warping(fixed_image_size=fixed_image_size)
    grid_fixed = tf.squeeze(warping.grid_ref, axis=0)  # (f_dim1, f_dim2, f_dim3, 3)
    pred_fixed_image = warping(inputs=[ddf, tf.squeeze(moving_image, axis=4)])
    pred_fixed_label = (
        warping(inputs=[ddf, moving_label]) if moving_label is not None else None
    )
    return dvf, ddf, pred_fixed_image, pred_fixed_label, grid_fixed


def build_ddf_dvf_model(
    moving_image_size: tuple,
    fixed_image_size: tuple,
    index_size: int,
    labeled: bool,
    batch_size: int,
    train_config: dict,
) -> tf.keras.Model:
    """
    Build a model which outputs DDF/DVF.

    :param moving_image_size: (m_dim1, m_dim2, m_dim3)
    :param fixed_image_size: (f_dim1, f_dim2, f_dim3)
    :param index_size: int, the number of indices for identifying a sample
    :param labeled: bool, indicating if the data is labeled
    :param batch_size: int, size of mini-batch
    :param train_config: config for the model and loss
    :return: the built tf.keras.Model
    """

    # inputs
    (moving_image, fixed_image, moving_label, fixed_label, indices) = build_inputs(
        moving_image_size=moving_image_size,
        fixed_image_size=fixed_image_size,
        index_size=index_size,
        batch_size=batch_size,
        labeled=labeled,
    )

    # backbone
    backbone = build_backbone(
        image_size=fixed_image_size,
        out_channels=3,
<<<<<<< HEAD
        model_config=model_config,
        method_name=model_config["method"]["name"],
=======
        config=train_config["backbone"],
        method_name=train_config["method"],
>>>>>>> 78e24724
    )

    # forward
    dvf, ddf, pred_fixed_image, pred_fixed_label, grid_fixed = ddf_dvf_forward(
        backbone=backbone,
        moving_image=moving_image,
        fixed_image=fixed_image,
        moving_label=moving_label,
        moving_image_size=moving_image_size,
        fixed_image_size=fixed_image_size,
<<<<<<< HEAD
        output_model=model_config["method"],
=======
        output_dvf=train_config["method"] == "dvf",
>>>>>>> 78e24724
    )

    # build model
    inputs = {
        "moving_image": moving_image,
        "fixed_image": fixed_image,
        "indices": indices,
    }
    outputs = {"ddf": ddf}
    if dvf is not None:
        outputs["dvf"] = dvf
<<<<<<< HEAD
    model_name = model_config["method"]["name"].upper() + "RegistrationModel"
=======
    model_name = train_config["method"].upper() + "RegistrationModel"
>>>>>>> 78e24724
    if moving_label is None:  # unlabeled
        model = tf.keras.Model(
            inputs=inputs, outputs=outputs, name=model_name + "WithoutLabel"
        )
    else:  # labeled
        inputs["moving_label"] = moving_label
        inputs["fixed_label"] = fixed_label
        outputs["pred_fixed_label"] = pred_fixed_label
        model = tf.keras.Model(
            inputs=inputs, outputs=outputs, name=model_name + "WithLabel"
        )

    # add loss and metric
    loss_config = train_config["loss"]
    model = add_ddf_loss(model=model, ddf=ddf, loss_config=loss_config)
    model = add_image_loss(
        model=model,
        fixed_image=fixed_image,
        pred_fixed_image=pred_fixed_image,
        loss_config=loss_config,
    )
    model = add_label_loss(
        model=model,
        grid_fixed=grid_fixed,
        fixed_label=fixed_label,
        pred_fixed_label=pred_fixed_label,
        loss_config=loss_config,
    )

    return model<|MERGE_RESOLUTION|>--- conflicted
+++ resolved
@@ -124,13 +124,8 @@
     backbone = build_backbone(
         image_size=fixed_image_size,
         out_channels=3,
-<<<<<<< HEAD
-        model_config=model_config,
-        method_name=model_config["method"]["name"],
-=======
-        config=train_config["backbone"],
-        method_name=train_config["method"],
->>>>>>> 78e24724
+        model_config=train_config,
+        method_name=train_config["method"]["name"],
     )
 
     # forward
@@ -141,11 +136,7 @@
         moving_label=moving_label,
         moving_image_size=moving_image_size,
         fixed_image_size=fixed_image_size,
-<<<<<<< HEAD
-        output_model=model_config["method"],
-=======
-        output_dvf=train_config["method"] == "dvf",
->>>>>>> 78e24724
+        output_model=train_config["method"],
     )
 
     # build model
@@ -157,11 +148,9 @@
     outputs = {"ddf": ddf}
     if dvf is not None:
         outputs["dvf"] = dvf
-<<<<<<< HEAD
-    model_name = model_config["method"]["name"].upper() + "RegistrationModel"
-=======
-    model_name = train_config["method"].upper() + "RegistrationModel"
->>>>>>> 78e24724
+
+    model_name = train_config["method"]["name"].upper() + "RegistrationModel"
+
     if moving_label is None:  # unlabeled
         model = tf.keras.Model(
             inputs=inputs, outputs=outputs, name=model_name + "WithoutLabel"
